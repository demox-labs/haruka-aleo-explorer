import asyncio
import logging
import multiprocessing
import os

import uvicorn
from asgi_logger import AccessLoggerMiddleware
from starlette.applications import Starlette
from starlette.middleware import Middleware
from starlette.responses import FileResponse
from starlette.routing import Route, Mount
from starlette.staticfiles import StaticFiles

from middleware.minify import MinifyMiddleware
<<<<<<< HEAD
=======
from middleware.server_timing import ServerTimingMiddleware
>>>>>>> 2b33ed43
# from node.light_node import LightNodeState
from .chain_routes import *
from .error_routes import *
from .program_routes import *
from .proving_routes import *
from .template import templates
from .utils import out_of_sync_check


class UvicornServer(multiprocessing.Process):

    def __init__(self, config: uvicorn.Config):
        super().__init__()
        self.server = uvicorn.Server(config=config)
        self.config = config

    def stop(self):
        self.terminate()

    def run(self, *args, **kwargs):
        self.server.run()

async def index_route(request: Request):
    db: Database = request.app.state.db
    recent_blocks = await db.get_recent_blocks_fast()
    network_speed = await db.get_network_speed()
    maintenance, info = await out_of_sync_check(db)
    ctx = {
        "latest_block": await db.get_latest_block(),
        "request": request,
        "recent_blocks": recent_blocks,
        "network_speed": network_speed,
        "maintenance": maintenance,
        "info": info,
    }
    return templates.TemplateResponse('index.jinja2', ctx, headers={'Cache-Control': 'public, max-age=10'})

async def tools_route(request: Request):
    ctx = {
        "request": request,
    }
    return templates.TemplateResponse('tools.jinja2', ctx, headers={'Cache-Control': 'public, max-age=3600'})

async def faq_route(request: Request):
    ctx = {
        "request": request,
    }
    return templates.TemplateResponse('faq.jinja2', ctx, headers={'Cache-Control': 'public, max-age=3600'})


async def privacy_route(request: Request):
    ctx = {
        "request": request,
    }
    return templates.TemplateResponse('privacy.jinja2', ctx, headers={'Cache-Control': 'public, max-age=3600'})

async def robots_route(_: Request):
    return FileResponse("webui/robots.txt", headers={'Cache-Control': 'public, max-age=3600'})


routes = [
    Route("/", index_route),
    # Blockchain
    Route("/block", block_route),
    Route("/transaction", transaction_route),
    Route("/transition", transition_route),
    Route("/search", search_route),
    Route("/blocks", blocks_route),
    # Programs
    Route("/programs", programs_route),
    Route("/program", program_route),
    Route("/similar_programs", similar_programs_route),
    Route("/upload_source", upload_source_route, methods=["GET", "POST"]),
    Route("/submit_source", submit_source_route, methods=["POST"]),
    # Proving
    Route("/calc", calc_route),
    Route("/leaderboard", leaderboard_route),
    Route("/address", address_route),
    Route("/address_solution", address_solution_route),
    # Other
    Route("/tools", tools_route),
    Route("/faq", faq_route),
    Route("/privacy", privacy_route),
    Route("/robots.txt", robots_route),
    Route("/cf", cloudflare_error_page),
    Mount("/static", StaticFiles(directory="webui/static"), name="static"),
]

exc_handlers = {
    400: bad_request,
    404: not_found,
    550: internal_error,
}

async def startup():
    async def noop(_): pass

    # different thread so need to get a new database instance
    db = Database(server=os.environ["DB_HOST"], user=os.environ["DB_USER"], password=os.environ["DB_PASS"],
                  database=os.environ["DB_DATABASE"], schema=os.environ["DB_SCHEMA"],
                  message_callback=noop)
    await db.connect()
    app.state.db = db


log_format = '\033[92mACCESS\033[0m: \033[94m%(client_addr)s\033[0m - - %(t)s \033[96m"%(request_line)s"\033[0m \033[93m%(s)s\033[0m %(B)s "%(f)s" "%(a)s" %(L)s'
# noinspection PyTypeChecker
app = Starlette(
    debug=True if os.environ.get("DEBUG") else False,
    routes=routes,
    on_startup=[startup],
    exception_handlers=exc_handlers,
    middleware=[
<<<<<<< HEAD
        Middleware(AccessLoggerMiddleware),
        Middleware(MinifyMiddleware),
=======
        Middleware(AccessLoggerMiddleware, format=log_format),
        Middleware(MinifyMiddleware),
        Middleware(ServerTimingMiddleware),
>>>>>>> 2b33ed43
    ]
)


async def run(_):
    config = uvicorn.Config("webui:app", reload=True, log_level="info", port=int(os.environ.get("PORT", 8000)))
    logging.getLogger("uvicorn.access").handlers = []
    server = UvicornServer(config=config)

    server.start()
    while True:
        await asyncio.sleep(3600)<|MERGE_RESOLUTION|>--- conflicted
+++ resolved
@@ -12,10 +12,7 @@
 from starlette.staticfiles import StaticFiles
 
 from middleware.minify import MinifyMiddleware
-<<<<<<< HEAD
-=======
 from middleware.server_timing import ServerTimingMiddleware
->>>>>>> 2b33ed43
 # from node.light_node import LightNodeState
 from .chain_routes import *
 from .error_routes import *
@@ -129,14 +126,9 @@
     on_startup=[startup],
     exception_handlers=exc_handlers,
     middleware=[
-<<<<<<< HEAD
-        Middleware(AccessLoggerMiddleware),
-        Middleware(MinifyMiddleware),
-=======
         Middleware(AccessLoggerMiddleware, format=log_format),
         Middleware(MinifyMiddleware),
         Middleware(ServerTimingMiddleware),
->>>>>>> 2b33ed43
     ]
 )
 

from db import Database
from disasm.aleo import disasm_instruction, disasm_command
from node.types import *
from .environment import Registers
from .instruction import execute_instruction
from .utils import load_plaintext_from_operand, store_plaintext_to_register, FinalizeState, MappingCacheTuple


async def mapping_cache_read(db: Database, mapping_id: Field) -> list[MappingCacheTuple]:
    mapping = await db.get_mapping_cache(str(mapping_id))
    if not mapping:
        return []
    res: list[MappingCacheTuple] = []
    index = 0
    for m in mapping:
        if m["index"] != index:
            raise RuntimeError("invalid mapping index")
        res.append((
            Field.loads(m["key_id"]),
            Field.loads(m["value_id"]),
            Plaintext.load(BytesIO(m["key"])),
            Value.load(BytesIO(m["value"])),
        ))
        index += 1
    return res

def mapping_find_index(mapping: list[MappingCacheTuple], key_id: Field) -> int:
    for i, (k, _, _, _) in enumerate(mapping):
        if k == key_id:
            return i
    return -1

class ExecuteError(Exception):
    def __init__(self, message: str, exception: Optional[Exception], instruction: str):
        super().__init__(message)
        self.original_exception = exception
        self.instruction = instruction


async def execute_finalizer(db: Database, finalize_state: FinalizeState, transition_id: TransitionID, program: Program,
                            function_name: Identifier, inputs: list[Plaintext],
                            mapping_cache: dict[Field, list[MappingCacheTuple]]) -> list[dict[str, Any]]:
    registers = Registers()
    operations: list[dict[str, Any]] = []
    function: Function = program.functions[function_name]
    if function.finalize.value is None:
        raise ValueError("invalid finalize function")
    # noinspection PyTypeChecker
    finalize: Finalize = function.finalize.value[1]

    if len(inputs) != len(finalize.inputs):
        raise TypeError("invalid number of inputs")
    for fi, i in zip(finalize.inputs, inputs):
        fi: FinalizeInput
        if fi.plaintext_type.type.value != i.type.value:
            raise TypeError("invalid input type")
        ir: Register = fi.register
        if not isinstance(ir, LocatorRegister):
            raise TypeError("invalid input register type")
        registers[int(ir.locator)] = i

    print("loaded inputs")
    registers.dump()

    for c in finalize.commands:
<<<<<<< HEAD
        if isinstance(c, InstructionCommand):
            instruction = c.instruction
            print(disasm_instruction(instruction))
            try:
                execute_instruction(instruction, program, registers, finalize_state)
            except (AssertionError, OverflowError) as e:
                raise ExecuteError(str(e), e, disasm_instruction(instruction))
            except Exception:
                registers.dump()
                raise

        elif isinstance(c, ContainsCommand):
            print(disasm_command(c))
            mapping_id = Field.loads(aleo.get_mapping_id(str(program.id), str(c.mapping)))
            if mapping_id not in mapping_cache:
                mapping_cache[mapping_id] = await mapping_cache_read(db, mapping_id)
            key = load_plaintext_from_operand(c.key, registers, finalize_state)
            key_id = Field.loads(aleo.get_key_id(str(mapping_id), key.dump()))
            index = mapping_find_index(mapping_cache[mapping_id], key_id)
            contains = index != -1
            value = PlaintextValue(
                plaintext=LiteralPlaintext(
=======
        c: Command
        match c.type:
            case Command.Type.Instruction:
                c: InstructionCommand
                instruction: Instruction = c.instruction
                print(disasm_instruction(instruction))
                try:
                    execute_instruction(instruction, program, registers, finalize_state)
                except (AssertionError, OverflowError, ZeroDivisionError) as e:
                    raise ExecuteError(str(e), e, disasm_instruction(instruction))
                except Exception:
                    registers.dump()
                    raise

            case Command.Type.Contains:
                print(disasm_command(c))
                c: ContainsCommand
                mapping_id = Field.loads(aleo.get_mapping_id(str(program.id), str(c.mapping)))
                if mapping_id not in mapping_cache:
                    mapping_cache[mapping_id] = await mapping_cache_read(db, mapping_id)
                key = load_plaintext_from_operand(c.key, registers, finalize_state)
                key_id = Field.loads(aleo.get_key_id(str(mapping_id), key.dump()))
                index = mapping_find_index(mapping_cache[mapping_id], key_id)
                contains = index != -1
                value = PlaintextValue(
                    plaintext=LiteralPlaintext(
                        literal=Literal(
                            type_=Literal.Type.Boolean,
                            primitive=bool_(contains)
                        )
                    )
                )
                destination: Register = c.destination
                store_plaintext_to_register(value.plaintext, destination, registers)

            case Command.Type.Get | Command.Type.GetOrUse:
                print(disasm_command(c))
                if c.type == Command.Type.Get:
                    c: GetCommand
                else:
                    c: GetOrUseCommand
                mapping_id = Field.loads(aleo.get_mapping_id(str(program.id), str(c.mapping)))
                if mapping_id not in mapping_cache:
                    mapping_cache[mapping_id] = await mapping_cache_read(db, mapping_id)
                key = load_plaintext_from_operand(c.key, registers, finalize_state)
                key_id = Field.loads(aleo.get_key_id(str(mapping_id), key.dump()))
                index = mapping_find_index(mapping_cache[mapping_id], key_id)
                if index == -1:
                    if c.type == Command.Type.Get:
                        raise ExecuteError(f"key {key} not found in mapping {c.mapping}", None, disasm_command(c))
                    default = load_plaintext_from_operand(c.default, registers, finalize_state)
                    value = PlaintextValue(plaintext=default)
                else:
                    value = mapping_cache[mapping_id][index][3]
                destination: Register = c.destination
                store_plaintext_to_register(value.plaintext, destination, registers)

            case Command.Type.Set:
                print(disasm_command(c))
                c: SetCommand
                mapping_id = Field.loads(aleo.get_mapping_id(str(program.id), str(c.mapping)))
                if mapping_id not in mapping_cache:
                    mapping_cache[mapping_id] = await mapping_cache_read(db, mapping_id)
                key = load_plaintext_from_operand(c.key, registers, finalize_state)
                value = PlaintextValue(plaintext=load_plaintext_from_operand(c.value, registers, finalize_state))
                key_id = Field.loads(aleo.get_key_id(str(mapping_id), key.dump()))
                value_id = Field.loads(aleo.get_value_id(str(key_id), value.dump()))
                index = mapping_find_index(mapping_cache[mapping_id], key_id)
                if index == -1:
                    index = len(mapping_cache[mapping_id])
                    mapping_cache[mapping_id].append((key_id, value_id, key, value))
                else:
                    if mapping_cache[mapping_id][index][0] != key_id:
                        raise RuntimeError("find_index returned invalid index")
                    mapping_cache[mapping_id][index] = (key_id, value_id, key, value)

                operations.append({
                    "type": FinalizeOperation.Type.UpdateKeyValue,
                    "mapping_id": mapping_id,
                    "index": index,
                    "key_id": key_id,
                    "value_id": value_id,
                    "mapping": c.mapping,
                    "key": key,
                    "value": value,
                })

            case Command.Type.RandChaCha:
                print(disasm_command(c))
                c: RandChaChaCommand
                additional_seeds = list(map(lambda x: PlaintextValue(plaintext=load_plaintext_from_operand(x, registers, finalize_state)), c.operands))
                chacha_seed = bytes(aleo.chacha_random_seed(
                    finalize_state.random_seed,
                    transition_id.dump(),
                    program.id.dump(),
                    function_name.dump(),
                    int(c.destination.locator),
                    c.destination_type.value,
                    additional_seeds,
                ))
                primitive_type = c.destination_type.primitive_type
                value = primitive_type.load(BytesIO(bytes(aleo.chacha_random_value(chacha_seed, c.destination_type.dump()))))
                res = LiteralPlaintext(
>>>>>>> bcc9d007
                    literal=Literal(
                        type_=Literal.Type.Boolean,
                        primitive=bool_(contains)
                    )
                )
            )
            destination: Register = c.destination
            store_plaintext_to_register(value.plaintext, destination, registers)

        elif isinstance(c, GetCommand | GetOrUseCommand):
            print(disasm_command(c))
            mapping_id = Field.loads(aleo.get_mapping_id(str(program.id), str(c.mapping)))
            if mapping_id not in mapping_cache:
                mapping_cache[mapping_id] = await mapping_cache_read(db, mapping_id)
            key = load_plaintext_from_operand(c.key, registers, finalize_state)
            key_id = Field.loads(aleo.get_key_id(str(mapping_id), key.dump()))
            index = mapping_find_index(mapping_cache[mapping_id], key_id)
            if index == -1:
                if isinstance(c, GetCommand):
                    raise ExecuteError(f"key {key} not found in mapping {c.mapping}", None, disasm_command(c))
                default = load_plaintext_from_operand(c.default, registers, finalize_state)
                value = PlaintextValue(plaintext=default)
            else:
                value = mapping_cache[mapping_id][index][3]
                if not isinstance(value, PlaintextValue):
                    raise TypeError("invalid value type")
            destination: Register = c.destination
            store_plaintext_to_register(value.plaintext, destination, registers)

        elif isinstance(c, SetCommand):
            print(disasm_command(c))
            mapping_id = Field.loads(aleo.get_mapping_id(str(program.id), str(c.mapping)))
            if mapping_id not in mapping_cache:
                mapping_cache[mapping_id] = await mapping_cache_read(db, mapping_id)
            key = load_plaintext_from_operand(c.key, registers, finalize_state)
            value = PlaintextValue(plaintext=load_plaintext_from_operand(c.value, registers, finalize_state))
            key_id = Field.loads(aleo.get_key_id(str(mapping_id), key.dump()))
            value_id = Field.loads(aleo.get_value_id(str(key_id), value.dump()))
            index = mapping_find_index(mapping_cache[mapping_id], key_id)
            if index == -1:
                index = len(mapping_cache[mapping_id])
                mapping_cache[mapping_id].append((key_id, value_id, key, value))
            else:
                if mapping_cache[mapping_id][index][0] != key_id:
                    raise RuntimeError("find_index returned invalid index")
                mapping_cache[mapping_id][index] = (key_id, value_id, key, value)

            operations.append({
                "type": FinalizeOperation.Type.UpdateKeyValue,
                "mapping_id": mapping_id,
                "index": index,
                "key_id": key_id,
                "value_id": value_id,
                "mapping": c.mapping,
                "key": key,
                "value": value,
            })

        elif isinstance(c, RandChaChaCommand):
            print(disasm_command(c))
            additional_seeds = list(map(lambda x: PlaintextValue(plaintext=load_plaintext_from_operand(x, registers, finalize_state)).dump(), c.operands))
            chacha_seed = aleo.chacha_random_seed(
                finalize_state.random_seed,
                transition_id.dump(),
                program.id.dump(),
                function_name.dump(),
                int(c.destination.locator),
                c.destination_type.value,
                additional_seeds,
            )
            primitive_type = c.destination_type.primitive_type
            value = primitive_type.load(BytesIO(aleo.chacha_random_value(chacha_seed, c.destination_type.dump())))
            res = LiteralPlaintext(
                literal=Literal(
                    type_=Literal.Type(c.destination_type.value),
                    primitive=value,
                )
            )
            store_plaintext_to_register(res, c.destination, registers)

        else:
            raise NotImplementedError

    return operations



<|MERGE_RESOLUTION|>--- conflicted
+++ resolved
@@ -63,13 +63,12 @@
     registers.dump()
 
     for c in finalize.commands:
-<<<<<<< HEAD
         if isinstance(c, InstructionCommand):
             instruction = c.instruction
             print(disasm_instruction(instruction))
             try:
                 execute_instruction(instruction, program, registers, finalize_state)
-            except (AssertionError, OverflowError) as e:
+            except (AssertionError, OverflowError, ZeroDivisionError) as e:
                 raise ExecuteError(str(e), e, disasm_instruction(instruction))
             except Exception:
                 registers.dump()
@@ -86,111 +85,6 @@
             contains = index != -1
             value = PlaintextValue(
                 plaintext=LiteralPlaintext(
-=======
-        c: Command
-        match c.type:
-            case Command.Type.Instruction:
-                c: InstructionCommand
-                instruction: Instruction = c.instruction
-                print(disasm_instruction(instruction))
-                try:
-                    execute_instruction(instruction, program, registers, finalize_state)
-                except (AssertionError, OverflowError, ZeroDivisionError) as e:
-                    raise ExecuteError(str(e), e, disasm_instruction(instruction))
-                except Exception:
-                    registers.dump()
-                    raise
-
-            case Command.Type.Contains:
-                print(disasm_command(c))
-                c: ContainsCommand
-                mapping_id = Field.loads(aleo.get_mapping_id(str(program.id), str(c.mapping)))
-                if mapping_id not in mapping_cache:
-                    mapping_cache[mapping_id] = await mapping_cache_read(db, mapping_id)
-                key = load_plaintext_from_operand(c.key, registers, finalize_state)
-                key_id = Field.loads(aleo.get_key_id(str(mapping_id), key.dump()))
-                index = mapping_find_index(mapping_cache[mapping_id], key_id)
-                contains = index != -1
-                value = PlaintextValue(
-                    plaintext=LiteralPlaintext(
-                        literal=Literal(
-                            type_=Literal.Type.Boolean,
-                            primitive=bool_(contains)
-                        )
-                    )
-                )
-                destination: Register = c.destination
-                store_plaintext_to_register(value.plaintext, destination, registers)
-
-            case Command.Type.Get | Command.Type.GetOrUse:
-                print(disasm_command(c))
-                if c.type == Command.Type.Get:
-                    c: GetCommand
-                else:
-                    c: GetOrUseCommand
-                mapping_id = Field.loads(aleo.get_mapping_id(str(program.id), str(c.mapping)))
-                if mapping_id not in mapping_cache:
-                    mapping_cache[mapping_id] = await mapping_cache_read(db, mapping_id)
-                key = load_plaintext_from_operand(c.key, registers, finalize_state)
-                key_id = Field.loads(aleo.get_key_id(str(mapping_id), key.dump()))
-                index = mapping_find_index(mapping_cache[mapping_id], key_id)
-                if index == -1:
-                    if c.type == Command.Type.Get:
-                        raise ExecuteError(f"key {key} not found in mapping {c.mapping}", None, disasm_command(c))
-                    default = load_plaintext_from_operand(c.default, registers, finalize_state)
-                    value = PlaintextValue(plaintext=default)
-                else:
-                    value = mapping_cache[mapping_id][index][3]
-                destination: Register = c.destination
-                store_plaintext_to_register(value.plaintext, destination, registers)
-
-            case Command.Type.Set:
-                print(disasm_command(c))
-                c: SetCommand
-                mapping_id = Field.loads(aleo.get_mapping_id(str(program.id), str(c.mapping)))
-                if mapping_id not in mapping_cache:
-                    mapping_cache[mapping_id] = await mapping_cache_read(db, mapping_id)
-                key = load_plaintext_from_operand(c.key, registers, finalize_state)
-                value = PlaintextValue(plaintext=load_plaintext_from_operand(c.value, registers, finalize_state))
-                key_id = Field.loads(aleo.get_key_id(str(mapping_id), key.dump()))
-                value_id = Field.loads(aleo.get_value_id(str(key_id), value.dump()))
-                index = mapping_find_index(mapping_cache[mapping_id], key_id)
-                if index == -1:
-                    index = len(mapping_cache[mapping_id])
-                    mapping_cache[mapping_id].append((key_id, value_id, key, value))
-                else:
-                    if mapping_cache[mapping_id][index][0] != key_id:
-                        raise RuntimeError("find_index returned invalid index")
-                    mapping_cache[mapping_id][index] = (key_id, value_id, key, value)
-
-                operations.append({
-                    "type": FinalizeOperation.Type.UpdateKeyValue,
-                    "mapping_id": mapping_id,
-                    "index": index,
-                    "key_id": key_id,
-                    "value_id": value_id,
-                    "mapping": c.mapping,
-                    "key": key,
-                    "value": value,
-                })
-
-            case Command.Type.RandChaCha:
-                print(disasm_command(c))
-                c: RandChaChaCommand
-                additional_seeds = list(map(lambda x: PlaintextValue(plaintext=load_plaintext_from_operand(x, registers, finalize_state)), c.operands))
-                chacha_seed = bytes(aleo.chacha_random_seed(
-                    finalize_state.random_seed,
-                    transition_id.dump(),
-                    program.id.dump(),
-                    function_name.dump(),
-                    int(c.destination.locator),
-                    c.destination_type.value,
-                    additional_seeds,
-                ))
-                primitive_type = c.destination_type.primitive_type
-                value = primitive_type.load(BytesIO(bytes(aleo.chacha_random_value(chacha_seed, c.destination_type.dump()))))
-                res = LiteralPlaintext(
->>>>>>> bcc9d007
                     literal=Literal(
                         type_=Literal.Type.Boolean,
                         primitive=bool_(contains)

import asyncio
import os
import random
import time
import traceback
from asyncio import StreamReader, StreamWriter
from typing import Awaitable

import explorer.types as explorer
from aleo_types import *  # too many types
# from .light_node import LightNodeState
from .canary import Canary as Network

# Do not open PR about this value.
# The deviation from the node's behavior is for lower sync delays.
# You are not supposed to connect this explorer to nodes that you don't control, anyway.
# If you don't agree with this, change this on your own end.
PING_SLEEP_IN_SECS = 3


class Node:
    def __init__(self, explorer_message: Callable[[explorer.Message], Awaitable[None]], explorer_request: Callable[[explorer.ExplorerRequest], Awaitable[Any]]):
        self.reader: Optional[StreamReader] = None
        self.writer: Optional[StreamWriter] = None
        self.worker_task: asyncio.Task[None]
        self.explorer_message = explorer_message
        self.explorer_request = explorer_request

        self.node_ip: str
        self.node_port: int

        # states
        self.handshake_state = 0
        self.nonce = u64(random.randint(0, 2 ** 64 - 1))
        self.peer_block_height = 0
        self.is_fork = False
        self.peer_block_locators: Optional[BlockLocators] = None
        self.block_requests: list[int] = []
        self.block_requests_deadline = float('inf')
        self.ping_task = None
        self.is_syncing = False
        # self.light_node_state = light_node_state

    async def connect(self, ip: str, port: int):
        self.node_port = port
        self.node_ip = ip
        self.worker_task = asyncio.create_task(self.worker(ip, port))

    async def worker(self, host: str, port: int):
        try:
            self.reader, self.writer = await asyncio.wait_for(asyncio.open_connection(host, port), timeout=5)
        except asyncio.TimeoutError as e:
            await self.explorer_message(explorer.Message(explorer.Message.Type.NodeConnectError, e))
            await self.close()
            return
        except Exception as e:
            await self.explorer_message(explorer.Message(explorer.Message.Type.NodeConnectError, e))
            await self.close()
            return
        await self.explorer_message(explorer.Message(explorer.Message.Type.NodeConnected, None))
        try:
            challenge_request = ChallengeRequest(
                version=Network.version,
                listener_port=u16(14133),
                node_type=NodeType.Client,
                address=Address.loads("aleo1rhgdu77hgyqd3xjj8ucu3jj9r2krwz6mnzyd80gncr5fxcwlh5rsvzp9px"),
                nonce=self.nonce,
            )
            await self.send_message(challenge_request)
            while True:
                try:
                    size = await self.reader.readexactly(4)
                except:
                    raise Exception("connection closed")
                size = int.from_bytes(size, byteorder="little")
                try:
                    frame = await self.reader.readexactly(size)
                except:
                    raise Exception("connection closed")
                await self.parse_message(Frame.load(BytesIO(frame)))
        except Exception:
            traceback.print_exc()
            await self.explorer_message(explorer.Message(explorer.Message.Type.NodeDisconnected, None))
            await self.close()
            return

    async def parse_message(self, frame: Frame):
        if isinstance(frame.message, BlockRequest):
            if self.handshake_state != 1:
                raise Exception("handshake is not done")

            # We can't send blocks anymore as we don't want to track complete blocks for efficiency.

            # msg = frame.message
            # for height in range(msg.start_height, msg.end_height):
            #     block = [await self.explorer_request(explorer.Request.GetBlockByHeight(height))]
            #     print("sending block", height)
            #     await self.send_message(BlockResponse(request=msg, blocks=Data[Vec[Block, u8]](Vec[Block, u8](block))))

        elif isinstance(frame.message, BlockResponse):
            if self.handshake_state != 1:
                raise Exception("handshake is not done")
            msg = frame.message
            for block in msg.blocks.value:
                height = block.header.metadata.height
                if height in self.block_requests:
                    self.block_requests.remove(height)
                    await self.explorer_request(explorer.Request.ProcessBlock(block))
            if not self.block_requests:
                self.is_syncing = False
                self.block_requests_deadline = float('inf')
                self.is_fork = False
            await self._sync()

        elif isinstance(frame.message, ChallengeRequest):
            if self.handshake_state != 2:
                raise Exception("incorrect handshake state")
            msg = frame.message
            if msg.version < Network.version:
                raise ValueError("peer is outdated")
            if await self.explorer_request(explorer.Request.GetDevMode()):
                genesis = Network.dev_genesis_block.header
            else:
<<<<<<< HEAD
                genesis = Testnet3.genesis_block.header
=======
                genesis = Network.genesis_block.header
>>>>>>> 371a6cdb
            resp_nonce = u64(random.randint(0, 2 ** 64 - 1))
            response = ChallengeResponse(
                genesis_header=genesis,
                signature=Data[Signature](Signature.load(BytesIO(aleo_explorer_rust.sign_nonce("APrivateKey1zkp8CZNn3yeCseEtxuVPbDCwSyhGW6yZKUYKfgXmcpoGPWH", msg.nonce.dump() + resp_nonce.dump())))),
                nonce=resp_nonce,
            )
            self.handshake_state = 1
            await self.send_message(response)
            await self.send_ping()

            async def ping_task():
                while True:
                    await asyncio.sleep(PING_SLEEP_IN_SECS)
                    await self.send_ping()

            self.ping_task = asyncio.create_task(ping_task())

        elif isinstance(frame.message, ChallengeResponse):
            if self.handshake_state != 0:
                raise Exception("incorrect handshake state")
            self.handshake_state = 2

        elif isinstance(frame.message, Ping):
            if self.handshake_state != 1:
                raise Exception("handshake is not done")
            msg = frame.message
            locators = msg.block_locators.value
            is_fork = bool_()
            if locators is None:
                is_fork = None
            else:
                recents: dict[u32, BlockHash] = locators.recents
                if not recents:
                    raise ValueError("invalid block locator: recents is empty")
                if len(recents) > Network.block_locator_num_recents:
                    raise ValueError("invalid block locator: recents is too long")
                latest_recents_height = 0
                for i, (height, _) in enumerate(recents.items()):
                    if i == 0 and len(recents) < Network.block_locator_num_recents and height != 0:
                        raise ValueError("invalid block locator: first height must be 0")
                    if i > 0 and height != latest_recents_height + Network.block_locator_recent_interval:
                        raise ValueError("invalid block locator: recent heights must be in sequence")
                    latest_recents_height = height

                checkpoints: dict[u32, BlockHash] = locators.checkpoints
                if not checkpoints:
                    raise ValueError("invalid block locator: checkpoints is empty")
                latest_checkpoints_height = 0
                for i, (height, _) in enumerate(checkpoints.items()):
                    if i == 0 and height != 0:
                        raise ValueError("invalid block locator: first height must be 0")
                    if i > 0 and height != latest_checkpoints_height + Network.block_locator_checkpoint_interval:
                        raise ValueError("invalid block locator: checkpoint heights must be in sequence")
                    latest_checkpoints_height = height

                # skipping other checks

                latest_height = await self.explorer_request(explorer.Request.GetLatestHeight())
                common_ancestor = 0
                if latest_height in recents:
                    common_ancestor = latest_height
                    remote_hash = recents[latest_height]
                elif latest_height // 10000 in checkpoints:
                    common_ancestor = latest_height // 10000
                    remote_hash = checkpoints[latest_height // 10000]
                else:
                    remote_hash = checkpoints[u32()]

                local_hash = await self.explorer_request(explorer.Request.GetBlockHashByHeight(common_ancestor))
                if local_hash != remote_hash and not await self.explorer_request(explorer.Request.GetDevMode()):
                    is_fork = bool_(True)
                    raise ValueError("peer is on a fork")

                self.peer_block_locators = locators
                self.is_fork = is_fork == bool_(True)

            pong = Pong(
                is_fork=Option[bool_](is_fork),
            )
            await self.send_message(pong)
            if not self.is_syncing:
                await self._sync()

        elif isinstance(frame.message, Pong):
            if self.handshake_state != 1:
                raise Exception("handshake is not done")
            msg = frame.message
            if msg.is_fork.value is not None:
                if msg.is_fork.value:
                    raise ValueError("peer think we are on fork")

        elif isinstance(frame.message, UnconfirmedTransaction):
            if self.handshake_state != 1:
                raise Exception("handshake is not done")
            msg = frame.message
            try:
                await self.explorer_request(explorer.Request.ProcessUnconfirmedTransaction(msg.transaction.value))
            except:
                print("Failed to process unconfirmed transaction - ignoring")

        elif isinstance(frame.message, Disconnect):
            msg = frame.message
            print("Disconnected:", msg.reason.name)

        else:
            print("unhandled message type:", frame.message.type)

    async def _sync(self):
        batch_size = int(os.environ.get("P2P_BLOCK_BATCH_SIZE", 1))
        if self.block_requests_deadline < time.time():
            self.block_requests.clear()
            self.block_requests_deadline = float("inf")
            self.is_syncing = False
        locators = self.peer_block_locators
        if locators is None:
            return
        recents = locators.recents
        self.peer_block_height = max(recents.keys())
        if self.is_syncing:
            next_block = self.block_requests[0]
            self.block_requests_deadline = time.time() + 30
            msg = BlockRequest(start_height=u32(next_block), end_height=u32(min(max(self.block_requests) + 1, next_block + batch_size)))
            await self.send_message(msg)
        else:
            latest_height = await self.explorer_request(explorer.Request.GetLatestHeight())
            if latest_height == self.peer_block_height:
                return

            start_block_height = latest_height + 1
            end_block_height = min(self.peer_block_height + 1, start_block_height + batch_size)
            print(f"Synchronizing from block {start_block_height} to {end_block_height}")
            self.is_syncing = True

            self.block_requests.extend(range(start_block_height, end_block_height))
            self.block_requests_deadline = time.time() + 30
            msg = BlockRequest(start_height=u32(start_block_height), end_height=u32(end_block_height))
            await self.send_message(msg)

    async def send_ping(self):
        ping = Ping(
            version=Network.version,
            node_type=NodeType.Client,
            block_locators=Option[BlockLocators](
                BlockLocators(
                    recents=dict[u32, BlockHash]({
                        u32(): await self.explorer_request(explorer.Request.GetBlockHashByHeight(0)),
                    }),
                    checkpoints=dict[u32, BlockHash]({
                        u32(): await self.explorer_request(explorer.Request.GetBlockHashByHeight(0)),
                    }),
                )
            )
        )
        await self.send_message(ping)

    async def send_message(self, message: Message):
        if self.writer is None:
            raise Exception("connection is not established")
        frame = Frame(message=message)
        data = frame.dump()
        size = len(data)
        self.writer.write(size.to_bytes(4, "little") + data)
        await self.writer.drain()

    async def close(self):
        if self.writer is not None and not self.writer.is_closing():
            self.writer.close()
            await self.writer.wait_closed()
        # reset states
        self.handshake_state = 0
        # noinspection PyArgumentList
        self.nonce = u64(random.randint(0, 2 ** 64 - 1))
        self.peer_block_height = 0
        self.peer_cumulative_weight = 0
        self.is_fork = False
        self.peer_block_locators = None
        self.block_requests = []
        self.block_requests_deadline = float('inf')
        self.is_syncing = False
        if self.ping_task is not None:
            self.ping_task.cancel()
        await asyncio.sleep(5)
        self.worker_task = asyncio.create_task(self.worker(self.node_ip, self.node_port))<|MERGE_RESOLUTION|>--- conflicted
+++ resolved
@@ -121,11 +121,7 @@
             if await self.explorer_request(explorer.Request.GetDevMode()):
                 genesis = Network.dev_genesis_block.header
             else:
-<<<<<<< HEAD
-                genesis = Testnet3.genesis_block.header
-=======
                 genesis = Network.genesis_block.header
->>>>>>> 371a6cdb
             resp_nonce = u64(random.randint(0, 2 ** 64 - 1))
             response = ChallengeResponse(
                 genesis_header=genesis,
